--- conflicted
+++ resolved
@@ -54,15 +54,12 @@
   compile dep.zipkinBrave
   compile dep.retrofit
   compile dep.retrofitMoshi
-<<<<<<< HEAD
   compile dep.gcpLogback
-=======
   compile dep.hikariCp
   compile dep.awsApi
   compile dep.awsLogging
   compile dep.logbackClassic
   compile dep.slf4jApi
->>>>>>> 51875d19
 
   testCompile dep.mockitoCore
   testCompile project(':misk/testing')
